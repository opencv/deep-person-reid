--- conflicted
+++ resolved
@@ -27,17 +27,9 @@
         inputs: input logits
         targets: targets (multi-label binarized vector. Elements < 0 are ignored)
         """
-<<<<<<< HEAD
-        if self.gamma_neg == 0 and self.gamma_pos == 0:
-            return self.bce(inputs, targets)
-        if self.label_smooth > 0:
-            targets = targets * (1-self.label_smooth)
-            targets[targets == 0] = self.label_smooth
-=======
         inputs, targets = filter_input(inputs, targets)
         if inputs.shape[0] == 0:
             return 0.
->>>>>>> 2812671d
 
         targets = label_smoothing(targets, self.label_smooth)
         self.anti_targets = 1 - targets
@@ -84,7 +76,6 @@
         # prevent memory allocation and gpu uploading every iteration, and encourages inplace operations
         self.anti_targets = self.xs_pos = self.xs_neg = self.asymmetric_w = self.loss = None
 
-<<<<<<< HEAD
     @staticmethod
     def _valid(params):
         if isinstance(params, (list, tuple)):
@@ -96,8 +87,6 @@
                 return False
         return True
 
-=======
->>>>>>> 2812671d
     def forward(self, cos_theta, targets, scale=None, aug_index=None, lam=None):
         """"
         Parameters
@@ -106,7 +95,6 @@
         targets: targets (multi-label binarized vector. Elements < 0 are ignored)
         """
         self.s = scale if scale else self.s
-<<<<<<< HEAD
         logits_aug_avai = self._valid([aug_index, lam]) # augmentations like fmix, cutmix, augmix
 
         if logits_aug_avai:
@@ -114,17 +102,11 @@
             new_targets = targets * lam + aug_targets * (1 - lam)
             targets = new_targets.clamp(0, 1)
 
-        if self.label_smooth > 0:
-            targets = targets * (1 - self.label_smooth)
-            targets[targets == 0] = self.label_smooth
-=======
-
         cos_theta, targets = filter_input(cos_theta, targets)
         if cos_theta.shape[0] == 0:
             return 0.
 
         targets = label_smoothing(targets, self.label_smooth)
->>>>>>> 2812671d
         self.anti_targets = 1 - targets
 
         # Calculating Probabilities
@@ -158,7 +140,6 @@
         return - self.loss.sum()
 
 
-<<<<<<< HEAD
 class CentersPush(nn.Module):
     def __init__(self, margin=0.3):
         super().__init__()
@@ -194,7 +175,8 @@
         count_num = targets
         pred_count_num = logits
         return F.smooth_l1_loss(pred_count_num, count_num)
-=======
+
+
 def label_smoothing(targets, smooth_degree):
     if smooth_degree > 0:
         targets = targets * (1 - smooth_degree)
@@ -207,5 +189,4 @@
     inputs = inputs[valid_idx]
     targets = targets[valid_idx]
 
-    return inputs, targets
->>>>>>> 2812671d
+    return inputs, targets