--- conflicted
+++ resolved
@@ -21,11 +21,8 @@
 
 from torch.onnx.symbolic_registry import register_op
 
-<<<<<<< HEAD
-from scripts.script_utils import group_norm_symbolic, relu6_symbolic
-=======
-from scripts.script_utils import group_norm_symbolic, hardsigmoid_symbolic
->>>>>>> 24aec04a
+from scripts.script_utils import (group_norm_symbolic, hardsigmoid_symbolic,
+                                  relu6_symbolic)
 from torchreid.utils import random_image
 from torchreid.data.transforms import build_inference_transform
 
@@ -55,12 +52,9 @@
         output_file_path += '.onnx'
 
     register_op("group_norm", group_norm_symbolic, "", opset)
-<<<<<<< HEAD
     register_op("relu6", relu6_symbolic, "", opset)
-=======
     register_op("hardsigmoid", hardsigmoid_symbolic, "", opset)
 
->>>>>>> 24aec04a
     with torch.no_grad():
         torch.onnx.export(
             model,
