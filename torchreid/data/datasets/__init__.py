--- conflicted
+++ resolved
@@ -9,11 +9,7 @@
 from copy import copy
 
 from .image import (Classification, ClassificationImageFolder, ExternalDatasetWrapper,
-<<<<<<< HEAD
-                    MultiLabelClassification)
-=======
                     MultiLabelClassification, MultiheadClassification)
->>>>>>> 2812671d
 
 __image_datasets = {
     'classification': Classification,
