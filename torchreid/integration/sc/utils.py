--- conflicted
+++ resolved
@@ -217,10 +217,6 @@
 
 
 def generate_label_schema(not_empty_labels, multilabel=False):
-    check_input_param_type(
-        RequiredParamTypeCheck(not_empty_labels, "not_empty_labels", List[LabelEntity]),
-        RequiredParamTypeCheck(multilabel, "multilabel", bool),
-    )
     assert len(not_empty_labels) > 1
 
     label_schema = LabelSchemaEntity()
@@ -236,16 +232,6 @@
     return label_schema
 
 
-<<<<<<< HEAD
-class OTEClassificationDataset():
-    def __init__(self, ote_dataset: DatasetEntity, labels, multilabel=False,
-                 keep_empty_label=False):
-        check_input_param_type(
-            DatasetParamTypeCheck(ote_dataset, "ote_dataset"),
-            RequiredParamTypeCheck(labels, "labels", List[LabelEntity]),
-            RequiredParamTypeCheck(multilabel, "multilabel", bool),
-        )
-=======
 def get_multihead_class_info(label_schema: LabelSchemaEntity):
     all_groups = label_schema.get_groups(include_empty=False)
     all_groups_str = []
@@ -286,7 +272,14 @@
 class OTEClassificationDataset:
     def __init__(self, ote_dataset: DatasetEntity, labels, multilabel=False, hierarchical=False,
                  mixed_cls_heads_info={}, keep_empty_label=False):
->>>>>>> 09c42543
+        check_input_param_type(
+            DatasetParamTypeCheck(ote_dataset, "ote_dataset"),
+            RequiredParamTypeCheck(labels, "labels", List[LabelEntity]),
+            RequiredParamTypeCheck(multilabel, "multilabel", bool),
+            RequiredParamTypeCheck(hierarchical, "hierarchical", bool),
+            RequiredParamTypeCheck(mixed_cls_heads_info, "mixed_cls_heads_info", dict),
+            RequiredParamTypeCheck(keep_empty_label, "keep_empty_label", bool),
+        )
         super().__init__()
         self.ote_dataset = ote_dataset
         self.multilabel = multilabel
