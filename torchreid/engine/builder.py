# Copyright (C) 2020-2021 Intel Corporation
# SPDX-License-Identifier: Apache-2.0
#

from .image import (ImageAMSoftmaxEngine, MultilabelEngine, MultiheadEngine)

<<<<<<< HEAD
NNCF_ENABLED_LOSS = ['softmax', 'am_softmax', 'am_binary']
=======
NNCF_ENABLED_LOSS = ['softmax', 'am_softmax', 'am_binary', 'asl']
>>>>>>> ee628580

def build_engine(cfg, datamanager, model, optimizer, scheduler,
                 should_freeze_aux_models=False,
                 nncf_metainfo=None,
                 compression_ctrl=None,
                 initial_lr=None):
    if should_freeze_aux_models or nncf_metainfo:
<<<<<<< HEAD
        if not any(loss_name in NNCF_ENABLED_LOSS for loss_name in cfg.loss.name.split(',')):
=======
        if not all(loss_name in NNCF_ENABLED_LOSS for loss_name in cfg.loss.name.split(',')):
>>>>>>> ee628580
            raise NotImplementedError('Freezing of aux models or NNCF compression are supported only for '
                                      'softmax, am_softmax and am_binary losses for data.type = image')
    initial_lr = initial_lr if initial_lr else cfg.train.lr
    classification_params = dict(
            datamanager=datamanager,
            models=model,
            optimizers=optimizer,
            schedulers=scheduler,
            use_gpu=cfg.use_gpu,
            save_all_chkpts = cfg.model.save_all_chkpts,
            lr_finder = cfg.lr_finder.enable,
            train_patience = cfg.train.train_patience,
            early_stopping = cfg.train.early_stopping,
            lr_decay_factor = cfg.train.lr_decay_factor,
            conf_penalty=cfg.loss.softmax.conf_penalty,
            label_smooth=cfg.loss.softmax.label_smooth,
            aug_type=cfg.loss.softmax.augmentations.aug_type,
            aug_prob=cfg.loss.softmax.augmentations.aug_prob,
            decay_power=cfg.loss.softmax.augmentations.fmix.decay_power,
            alpha=cfg.loss.softmax.augmentations.alpha,
            pr_product=cfg.loss.softmax.pr_product,
            loss_name=cfg.loss.name,
            clip_grad=cfg.train.clip_grad,
            m=cfg.loss.softmax.m,
            s=cfg.loss.softmax.s,
            compute_s=cfg.loss.softmax.compute_s,
            margin_type=cfg.loss.softmax.margin_type,
            symmetric_ce=cfg.loss.softmax.symmetric_ce,
            enable_rsc=cfg.model.self_challenging_cfg.enable,
            should_freeze_aux_models=should_freeze_aux_models,
            nncf_metainfo=nncf_metainfo,
            compression_ctrl=compression_ctrl,
            initial_lr=initial_lr,
            target_metric=cfg.train.target_metric,
            use_ema_decay=cfg.train.ema.enable,
            ema_decay=cfg.train.ema.ema_decay,
            asl_gamma_neg=cfg.loss.asl.gamma_neg,
            asl_gamma_pos=cfg.loss.asl.gamma_pos,
            asl_p_m=cfg.loss.asl.p_m,
            amb_k = cfg.loss.am_binary.amb_k,
            amb_t=cfg.loss.am_binary.amb_t,
            mix_precision=cfg.train.mix_precision,
            estimate_multilabel_thresholds=cfg.test.estimate_multilabel_thresholds)

    if cfg.model.type == 'classification':
        engine = ImageAMSoftmaxEngine(
            **classification_params
        )
    elif cfg.model.type == 'multilabel':
        engine = MultilabelEngine(
            **classification_params
        )
    elif cfg.model.type == 'multihead':
        engine = MultiheadEngine(
            **classification_params
        )

    return engine<|MERGE_RESOLUTION|>--- conflicted
+++ resolved
@@ -4,11 +4,7 @@
 
 from .image import (ImageAMSoftmaxEngine, MultilabelEngine, MultiheadEngine)
 
-<<<<<<< HEAD
-NNCF_ENABLED_LOSS = ['softmax', 'am_softmax', 'am_binary']
-=======
 NNCF_ENABLED_LOSS = ['softmax', 'am_softmax', 'am_binary', 'asl']
->>>>>>> ee628580
 
 def build_engine(cfg, datamanager, model, optimizer, scheduler,
                  should_freeze_aux_models=False,
@@ -16,11 +12,7 @@
                  compression_ctrl=None,
                  initial_lr=None):
     if should_freeze_aux_models or nncf_metainfo:
-<<<<<<< HEAD
-        if not any(loss_name in NNCF_ENABLED_LOSS for loss_name in cfg.loss.name.split(',')):
-=======
         if not all(loss_name in NNCF_ENABLED_LOSS for loss_name in cfg.loss.name.split(',')):
->>>>>>> ee628580
             raise NotImplementedError('Freezing of aux models or NNCF compression are supported only for '
                                       'softmax, am_softmax and am_binary losses for data.type = image')
     initial_lr = initial_lr if initial_lr else cfg.train.lr
