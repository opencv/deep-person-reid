# Copyright (c) 2018-2021 Kaiyang Zhou
# SPDX-License-Identifier: MIT
#
# Copyright (C) 2020-2021 Intel Corporation
# SPDX-License-Identifier: Apache-2.0
#

from __future__ import absolute_import, division, print_function

import numpy as np
import torch
from torch import nn
import torch.nn.functional as F
from torch.cuda.amp import GradScaler, autocast

from torchreid import metrics
<<<<<<< HEAD
from torchreid.engine import Engine
=======
from torchreid.engine.engine import Engine
>>>>>>> 2812671d
from torchreid.utils import sample_mask
from torchreid.losses import (AMSoftmaxLoss, CrossEntropyLoss)
from torchreid.optim import SAM
from torchreid.utils import get_model_attr

class ImageAMSoftmaxEngine(Engine):
    r"""AM-Softmax-loss engine for image-reid.
    """
    def __init__(self, datamanager, models, optimizers, schedulers, use_gpu, save_all_chkpts,
                 train_patience, early_stopping, lr_decay_factor, loss_name, label_smooth,
                 margin_type, aug_type, decay_power, alpha, size, lr_finder, aug_prob,
                 conf_penalty, pr_product, m, clip_grad, symmetric_ce, enable_rsc,
                 should_freeze_aux_models, nncf_metainfo, compression_ctrl, initial_lr,
                 target_metric, use_ema_decay, ema_decay, mix_precision, **kwargs):
        super().__init__(datamanager,
                         models=models,
                         optimizers=optimizers,
                         schedulers=schedulers,
                         use_gpu=use_gpu,
                         save_all_chkpts=save_all_chkpts,
                         train_patience=train_patience,
                         lr_decay_factor=lr_decay_factor,
                         early_stopping=early_stopping,
                         should_freeze_aux_models=should_freeze_aux_models,
                         nncf_metainfo=nncf_metainfo,
                         compression_ctrl=compression_ctrl,
                         initial_lr=initial_lr,
                         target_metric=target_metric,
                         lr_finder=lr_finder,
                         use_ema_decay=use_ema_decay,
                         ema_decay=ema_decay)

        assert loss_name in ['softmax', 'am_softmax']
        if loss_name == 'am_softmax':
            assert m >= 0.0

        self.clip_grad = clip_grad
        self.enable_rsc = enable_rsc
        self.enable_sam = isinstance(self.optims[self.main_model_name], SAM)
        for model_name in self.get_model_names():
            assert isinstance(self.optims[model_name], SAM) == self.enable_sam, "SAM must be enabled \
                                                                                 for all models or none of them"
        self.aug_type = aug_type
        self.aug_prob = aug_prob
        self.aug_index = None
        self.lam = None
        self.alpha = alpha
        self.decay_power = decay_power
        self.size =  size
        self.prev_smooth_metric = 0.
        self.mix_precision = mix_precision
        self.scaler = GradScaler(enabled=mix_precision)

        self.num_classes = self.datamanager.num_train_ids
<<<<<<< HEAD
        self.ml_losses = list()
=======
>>>>>>> 2812671d
        self.loss_kl = nn.KLDivLoss(reduction='batchmean')
        if loss_name == 'softmax':
            self.main_loss = CrossEntropyLoss(
                use_gpu=self.use_gpu,
                label_smooth=label_smooth,
                augmentations=self.aug_type,
                conf_penalty=conf_penalty,
                scale=self.am_scale
            )
        elif loss_name == 'am_softmax':
            self.main_loss = AMSoftmaxLoss(
                use_gpu=self.use_gpu,
                label_smooth=label_smooth,
                margin_type=margin_type,
                aug_type=aug_type,
                conf_penalty=conf_penalty,
                m=m,
                s=self.am_scale,
                pr_product=pr_product,
                symmetric_ce=symmetric_ce,
            )


    @staticmethod
    def _valid(value):
        return value is not None and value > 0

    def forward_backward(self, data):
        imgs, targets = self.parse_data_for_train(data, self.use_gpu)

        imgs = self._apply_batch_augmentation(imgs)
        model_names = self.get_model_names()
        num_models = len(model_names)

        steps = [1, 2] if self.enable_sam and not self.lr_finder else [1]
        for step in steps:
            # if sam is enabled then statistics will be written each step, but will be saved only the second time
            # this is made just for convenience
<<<<<<< HEAD
            loss_summary = dict()
=======
            loss_summary = {}
>>>>>>> 2812671d
            all_models_logits = []

            for i, model_name in enumerate(model_names):
                unscaled_model_logits = self._forward_model(self.models[model_name], imgs, targets)
                all_models_logits.append(unscaled_model_logits)

            for i, model_name in enumerate(model_names):
                if not self.models[model_name].training:
                    continue
                self.optims[model_name].zero_grad()
                loss, model_loss_summary, acc = self._single_model_losses(
                    all_models_logits[i], targets, model_name
                    )
                loss_summary.update(model_loss_summary)
                all_models_logits[i] = all_models_logits[i] * self.scales[model_name]
                if i == 0: # main model
                    main_acc = acc
                mutual_learning = num_models > 1 and not self._should_turn_off_mutual_learning(self.epoch)
                if mutual_learning: # mutual learning
                    mutual_loss = 0
                    for j in range(num_models):
                        if i != j:
                            with torch.no_grad():
                                aux_out_distrib = F.softmax(all_models_logits[j], dim=1)
                            mutual_loss += self.loss_kl(F.log_softmax(all_models_logits[i], dim = 1),
                                                        aux_out_distrib)
                    loss_summary[f'mutual_{model_names[i]}'] = mutual_loss.item()
                    loss += mutual_loss / (num_models - 1)

                if self.compression_ctrl:
                    compression_loss = self.compression_ctrl.loss()
                    loss_summary['compression_loss'] = compression_loss
                    loss += compression_loss

                # backward pass
                self.scaler.scale(loss).backward()

                if self.clip_grad != 0 and step == 1:
                    self.scaler.unscale_(self.optims[model_name])
                    torch.nn.utils.clip_grad_norm_(self.models[model_name].parameters(), self.clip_grad)
                if not self.enable_sam and step == 1:
                    self.scaler.step(self.optims[model_name])
                    self.scaler.update()
                elif step == 1:
                    assert self.enable_sam
                    if self.clip_grad == 0:
                        # if self.clip_grad == 0  this means that unscale_ wasn't applied,
                        # so we manually unscale the parameters to perform SAM manipulations
                        self.scaler.unscale_(self.optims[model_name])
                    overflow = self.optims[model_name].first_step()
                    self.scaler.update() # update scaler after first step
                    if overflow:
                        print("Overflow occurred. Skipping step ...")
                        # skip second step  if overflow occurred
                        return loss_summary, main_acc
                else:
                    assert self.enable_sam and step==2
                    # unscale the parameters to perform SAM manipulations
                    self.scaler.unscale_(self.optims[model_name])
                    self.optims[model_name].second_step()
                    self.scaler.update()

        # record losses
<<<<<<< HEAD
        if mutual_learning:
            loss_summary[f'mutual_{model_names[i]}'] = mutual_loss.item()
=======
>>>>>>> 2812671d
        if self.compression_ctrl:
            loss_summary['compression_loss'] = compression_loss
        loss_summary['loss'] = loss.item()

        return loss_summary, main_acc

    def _forward_model(self, model, imgs, targets,):
        with autocast(enabled=self.mix_precision):
<<<<<<< HEAD
            run_kwargs = dict()
            if self.enable_rsc:
                run_kwargs['gt_labels'] = targets

                model_output = model(imgs, **run_kwargs)
                all_unscaled_logits = model_output[0] if isinstance(model_output, (tuple, list)) else model_output
=======
            run_kwargs = {}
            if self.enable_rsc:
                run_kwargs['gt_labels'] = targets

            model_output = model(imgs, **run_kwargs)
            all_unscaled_logits = model_output[0] if isinstance(model_output, (tuple, list)) else model_output
>>>>>>> 2812671d
            return all_unscaled_logits

    def _single_model_losses(self, logits,  targets, model_name):
        with autocast(enabled=self.mix_precision):
<<<<<<< HEAD
            loss_summary = dict()
=======
            loss_summary = {}
>>>>>>> 2812671d
            acc = 0
            trg_num_samples = logits.numel()
            if trg_num_samples == 0:
                raise RuntimeError("There is no samples in a batch!")
<<<<<<< HEAD

            loss = self.main_loss(logits, targets, aug_index=self.aug_index,
                                                lam=self.lam, scale=self.scales[model_name])
            acc += metrics.accuracy(logits, targets)[0].item()
            loss_summary[f'main_{model_name}'] = loss.item()
=======

            loss = self.main_loss(logits, targets, aug_index=self.aug_index,
                                                lam=self.lam, scale=self.scales[model_name])
            acc += metrics.accuracy(logits, targets)[0].item()
            loss_summary[model_name] = loss.item()

            return loss, loss_summary, acc
>>>>>>> 2812671d

            return loss, loss_summary, acc

<<<<<<< HEAD

    def _apply_batch_augmentation(self, imgs):
        def rand_bbox(size, lam):
            W = size[2]
            H = size[3]
            cut_rat = np.sqrt(1. - lam)
            cut_w = np.int(W * cut_rat)
            cut_h = np.int(H * cut_rat)

            # uniform
            cx = np.random.randint(W)
            cy = np.random.randint(H)

=======
    def _apply_batch_augmentation(self, imgs):
        def rand_bbox(size, lam):
            W = size[2]
            H = size[3]
            cut_rat = np.sqrt(1. - lam)
            cut_w = np.int(W * cut_rat)
            cut_h = np.int(H * cut_rat)

            # uniform
            cx = np.random.randint(W)
            cy = np.random.randint(H)

>>>>>>> 2812671d
            bbx1 = np.clip(cx - cut_w // 2, 0, W)
            bby1 = np.clip(cy - cut_h // 2, 0, H)
            bbx2 = np.clip(cx + cut_w // 2, 0, W)
            bby2 = np.clip(cy + cut_h // 2, 0, H)

            return bbx1, bby1, bbx2, bby2

        if self.aug_type == 'fmix':
            r = np.random.rand(1)
            if self.alpha > 0 and r[0] <= self.aug_prob:
                lam, fmask = sample_mask(self.alpha, self.decay_power, self.size)
                index = torch.randperm(imgs.size(0), device=imgs.device)
                fmask = torch.from_numpy(fmask).float().to(imgs.device)
                # Mix the images
                x1 = fmask * imgs
                x2 = (1 - fmask) * imgs[index]
                self.aug_index = index
                self.lam = lam
                imgs = x1 + x2
            else:
                self.aug_index = None
                self.lam = None

        elif self.aug_type == 'mixup':
            r = np.random.rand(1)
            if self.alpha > 0 and r <= self.aug_prob:
                lam = np.random.beta(self.alpha, self.alpha)
                index = torch.randperm(imgs.size(0), device=imgs.device)

                imgs = lam * imgs + (1 - lam) * imgs[index, :]
                self.lam = lam
                self.aug_index = index
            else:
                self.aug_index = None
                self.lam = None

        elif self.aug_type == 'cutmix':
            r = np.random.rand(1)
            if self.alpha > 0 and r <= self.aug_prob:
                # generate mixed sample
                lam = np.random.beta(self.alpha, self.alpha)
                rand_index = torch.randperm(imgs.size(0), device=imgs.device)

                bbx1, bby1, bbx2, bby2 = rand_bbox(imgs.size(), lam)
                imgs[:, :, bbx1:bbx2, bby1:bby2] = imgs[rand_index, :, bbx1:bbx2, bby1:bby2]
                # adjust lambda to exactly match pixel ratio
                lam = 1 - ((bbx2 - bbx1) * (bby2 - bby1) / (imgs.size()[-1] * imgs.size()[-2]))
                self.lam = lam
                self.aug_index = rand_index
            else:
                self.aug_index = None
                self.lam = None

        return imgs
<<<<<<< HEAD

=======
>>>>>>> 2812671d

    def exit_on_plateau_and_choose_best(self, accuracy):
        '''
        The function returns a pair (should_exit, is_candidate_for_best).

        The function sets this checkpoint as a candidate for best if either it is the first checkpoint
        for this LR or this checkpoint is better then the previous best.

        The function sets should_exit = True if the LR is the minimal allowed
        LR (i.e. self.lb_lr) and the best checkpoint is not changed for self.train_patience
        epochs.
        '''

        # Note that we take LR of the previous iter, not self.get_current_lr(),
        # since typically the method exit_on_plateau_and_choose_best is called after
        # the method update_lr, so LR drop happens before.
        # If we had used the method self.get_current_lr(), the last epoch
        # before LR drop would be used as the first epoch with the new LR.
        should_exit = False
        is_candidate_for_best = False
        current_metric = np.round(accuracy, 4)
        if self.best_metric >= current_metric:
            # one drop has been done -> start early stopping
            if round(self.current_lr, 8) < round(self.initial_lr, 8) and self.warmup_finished:
                self.iter_to_wait += 1
                if self.iter_to_wait >= self.train_patience:
                    print("LOG:: The training should be stopped due to no improvements",
                           f"for {self.train_patience} epochs")
                    should_exit = True
        else:
            self.best_metric = current_metric
            self.iter_to_wait = 0
            is_candidate_for_best = True

        return should_exit, is_candidate_for_best

    @torch.no_grad()
    def _evaluate(self, model, epoch, data_loader, model_name, topk, lr_finder):
        labelmap = []

        if data_loader.dataset.classes and get_model_attr(model, 'classification_classes') and \
                len(data_loader.dataset.classes) < len(get_model_attr(model, 'classification_classes')):

            for class_name in sorted(data_loader.dataset.classes.keys()):
                labelmap.append(data_loader.dataset.classes[class_name])

        cmc, mAP, norm_cm = metrics.evaluate_classification(data_loader, model, self.use_gpu, topk, labelmap)

        if self.writer is not None and not lr_finder:
            self.writer.add_scalar(f'Val/{model_name}/mAP', mAP, epoch + 1)
            for i, r in enumerate(topk):
                self.writer.add_scalar(f'Val/{model_name}/Top-{r}', cmc[i], epoch + 1)

        if not lr_finder:
            print(f'** Results ({model_name}) **')
            print(f'mAP: {mAP:.2%}')
            for i, r in enumerate(topk):
                print(f'Top-{r:<3}: {cmc[i]:.2%}')
            if norm_cm.shape[0] <= 20:
                metrics.show_confusion_matrix(norm_cm)

        return cmc[0]<|MERGE_RESOLUTION|>--- conflicted
+++ resolved
@@ -14,11 +14,7 @@
 from torch.cuda.amp import GradScaler, autocast
 
 from torchreid import metrics
-<<<<<<< HEAD
-from torchreid.engine import Engine
-=======
 from torchreid.engine.engine import Engine
->>>>>>> 2812671d
 from torchreid.utils import sample_mask
 from torchreid.losses import (AMSoftmaxLoss, CrossEntropyLoss)
 from torchreid.optim import SAM
@@ -73,10 +69,6 @@
         self.scaler = GradScaler(enabled=mix_precision)
 
         self.num_classes = self.datamanager.num_train_ids
-<<<<<<< HEAD
-        self.ml_losses = list()
-=======
->>>>>>> 2812671d
         self.loss_kl = nn.KLDivLoss(reduction='batchmean')
         if loss_name == 'softmax':
             self.main_loss = CrossEntropyLoss(
@@ -115,11 +107,7 @@
         for step in steps:
             # if sam is enabled then statistics will be written each step, but will be saved only the second time
             # this is made just for convenience
-<<<<<<< HEAD
-            loss_summary = dict()
-=======
             loss_summary = {}
->>>>>>> 2812671d
             all_models_logits = []
 
             for i, model_name in enumerate(model_names):
@@ -183,11 +171,6 @@
                     self.scaler.update()
 
         # record losses
-<<<<<<< HEAD
-        if mutual_learning:
-            loss_summary[f'mutual_{model_names[i]}'] = mutual_loss.item()
-=======
->>>>>>> 2812671d
         if self.compression_ctrl:
             loss_summary['compression_loss'] = compression_loss
         loss_summary['loss'] = loss.item()
@@ -196,41 +179,21 @@
 
     def _forward_model(self, model, imgs, targets,):
         with autocast(enabled=self.mix_precision):
-<<<<<<< HEAD
-            run_kwargs = dict()
-            if self.enable_rsc:
-                run_kwargs['gt_labels'] = targets
-
-                model_output = model(imgs, **run_kwargs)
-                all_unscaled_logits = model_output[0] if isinstance(model_output, (tuple, list)) else model_output
-=======
             run_kwargs = {}
             if self.enable_rsc:
                 run_kwargs['gt_labels'] = targets
 
             model_output = model(imgs, **run_kwargs)
             all_unscaled_logits = model_output[0] if isinstance(model_output, (tuple, list)) else model_output
->>>>>>> 2812671d
             return all_unscaled_logits
 
     def _single_model_losses(self, logits,  targets, model_name):
         with autocast(enabled=self.mix_precision):
-<<<<<<< HEAD
-            loss_summary = dict()
-=======
             loss_summary = {}
->>>>>>> 2812671d
             acc = 0
             trg_num_samples = logits.numel()
             if trg_num_samples == 0:
                 raise RuntimeError("There is no samples in a batch!")
-<<<<<<< HEAD
-
-            loss = self.main_loss(logits, targets, aug_index=self.aug_index,
-                                                lam=self.lam, scale=self.scales[model_name])
-            acc += metrics.accuracy(logits, targets)[0].item()
-            loss_summary[f'main_{model_name}'] = loss.item()
-=======
 
             loss = self.main_loss(logits, targets, aug_index=self.aug_index,
                                                 lam=self.lam, scale=self.scales[model_name])
@@ -238,11 +201,8 @@
             loss_summary[model_name] = loss.item()
 
             return loss, loss_summary, acc
->>>>>>> 2812671d
 
             return loss, loss_summary, acc
-
-<<<<<<< HEAD
 
     def _apply_batch_augmentation(self, imgs):
         def rand_bbox(size, lam):
@@ -256,20 +216,6 @@
             cx = np.random.randint(W)
             cy = np.random.randint(H)
 
-=======
-    def _apply_batch_augmentation(self, imgs):
-        def rand_bbox(size, lam):
-            W = size[2]
-            H = size[3]
-            cut_rat = np.sqrt(1. - lam)
-            cut_w = np.int(W * cut_rat)
-            cut_h = np.int(H * cut_rat)
-
-            # uniform
-            cx = np.random.randint(W)
-            cy = np.random.randint(H)
-
->>>>>>> 2812671d
             bbx1 = np.clip(cx - cut_w // 2, 0, W)
             bby1 = np.clip(cy - cut_h // 2, 0, H)
             bbx2 = np.clip(cx + cut_w // 2, 0, W)
@@ -324,10 +270,6 @@
                 self.lam = None
 
         return imgs
-<<<<<<< HEAD
-
-=======
->>>>>>> 2812671d
 
     def exit_on_plateau_and_choose_best(self, accuracy):
         '''
