"""
 MIT License

 Copyright (c) 2018 Kaiyang Zhou

 Copyright (c) 2019 Intel Corporation

 Licensed under the Apache License, Version 2.0 (the "License");
 you may not use this file except in compliance with the License.
 You may obtain a copy of the License at

      http://www.apache.org/licenses/LICENSE-2.0

 Unless required by applicable law or agreed to in writing, software
 distributed under the License is distributed on an "AS IS" BASIS,
 WITHOUT WARRANTIES OR CONDITIONS OF ANY KIND, either express or implied.
 See the License for the specific language governing permissions and
 limitations under the License.
"""

from __future__ import absolute_import, division, print_function
import copy

import numpy as np
import torch
import torch.nn as nn
import torch.nn.functional as F
from torchreid import metrics
from torchreid.engine import Engine
from torchreid.utils import get_model_attr
from torchreid.losses import (AMSoftmaxLoss, CrossEntropyLoss, MetricLosses,
                              get_regularizer, sample_mask)
from torchreid.optim import SAM

class ImageAMSoftmaxEngine(Engine):
    r"""AM-Softmax-loss engine for image-reid.
    """

    def __init__(self, datamanager, models, optimizers, reg_cfg, metric_cfg, schedulers, use_gpu, save_chkpt,
                 train_patience, early_stoping, lr_decay_factor, loss_name, label_smooth,
                 margin_type, aug_type, decay_power, alpha, size, lr_finder, max_soft,
                 reformulate, aug_prob, conf_penalty, pr_product, m, s, compute_s, end_s, clip_grad,
                 duration_s, skip_steps_s, enable_masks, adaptive_margins, class_weighting,
                 attr_cfg, base_num_classes, symmetric_ce, mix_weight, enable_rsc, enable_sam,
                 should_freeze_aux_models, nncf_metainfo, initial_lr, target_metric, use_ema_decay, ema_decay, **kwargs):
        super(ImageAMSoftmaxEngine, self).__init__(datamanager,
                                                   models=models,
                                                   optimizers=optimizers,
                                                   schedulers=schedulers,
                                                   use_gpu=use_gpu,
                                                   save_chkpt=save_chkpt,
                                                   train_patience=train_patience,
                                                   lr_decay_factor=lr_decay_factor,
                                                   early_stoping=early_stoping,
                                                   should_freeze_aux_models=should_freeze_aux_models,
                                                   nncf_metainfo=nncf_metainfo,
                                                   initial_lr=initial_lr,
                                                   target_metric=target_metric,
                                                   lr_finder=lr_finder,
                                                   use_ema_decay=use_ema_decay,
                                                   ema_decay=ema_decay)

<<<<<<< HEAD
        assert loss_name in ['softmax', 'am_softmax']
        self.loss_name = loss_name
        assert s > 0.0
        if loss_name == 'am_softmax':
=======
        assert softmax_type in ['softmax', 'am_softmax', 'asl']
        assert s > 0.0
        if softmax_type == 'am_softmax':
>>>>>>> 1fb9ba3a
            assert m >= 0.0

        self.regularizer = get_regularizer(reg_cfg)
        self.enable_metric_losses = metric_cfg.enable
        self.enable_masks = enable_masks
        self.mix_weight = mix_weight
        self.clip_grad = clip_grad
        self.enable_rsc = enable_rsc
        self.enable_sam = enable_sam
        self.aug_type = aug_type
        self.aug_prob = aug_prob
        self.aug_index = None
        self.lam = None
        self.alpha = alpha
        self.decay_power = decay_power
        self.size =  size
        self.max_soft = max_soft
        self.reformulate = reformulate

        num_classes = self.datamanager.num_train_pids
        if not isinstance(num_classes, (list, tuple)):
            num_classes = [num_classes]
        self.num_classes = num_classes
        scales = dict()
        if compute_s:
            scale = self.compute_s(num_classes[0])
            s = scale
            print(f"computed margin scale for dataset: {scale}")
        else:
            scale = s

        for model_name, model in self.models.items():
            if get_model_attr(model, 'use_angle_simple_linear'):
                scales[model_name] = scale
            else:
                scales[model_name] = 1.
        self.scales = scales
        self.num_targets = len(self.num_classes)

        self.main_losses = nn.ModuleList()
        self.ml_losses = list()

        for trg_id, trg_num_classes in enumerate(self.num_classes):
            if base_num_classes <= 1:
                scale_factor = 1.0
            else:
                scale_factor = np.log(trg_num_classes - 1) / np.log(base_num_classes - 1)

            if loss_name == 'softmax':
                self.main_losses.append(CrossEntropyLoss(
                    use_gpu=self.use_gpu,
                    label_smooth=label_smooth,
                    augmentations=self.aug_type,
                    conf_penalty=conf_penalty,
                    scale=scale_factor * s
                ))
<<<<<<< HEAD
            elif loss_name == 'am_softmax':
=======
            elif softmax_type == 'am_softmax':
>>>>>>> 1fb9ba3a
                trg_class_counts = datamanager.data_counts[trg_id]
                assert len(trg_class_counts) == trg_num_classes

                self.main_losses.append(AMSoftmaxLoss(
                    use_gpu=self.use_gpu,
                    label_smooth=label_smooth,
                    margin_type=margin_type,
                    aug_type=aug_type,
                    conf_penalty=conf_penalty,
                    m=m,
                    s=scale_factor * s,
                    end_s=scale_factor * end_s if self._valid(end_s) else None,
                    duration_s=duration_s * self.num_batches if self._valid(duration_s) else None,
                    skip_steps_s=skip_steps_s * self.num_batches if self._valid(skip_steps_s) else None,
                    pr_product=pr_product,
                    symmetric_ce=symmetric_ce,
                    class_counts=trg_class_counts,
                    adaptive_margins=adaptive_margins,
                    class_weighting=class_weighting
                ))

            if self.enable_metric_losses:
                trg_ml_losses = dict()
                for model_name, model in self.models.items():
                    feature_dim = model.module.feature_dim
                    if hasattr(model.module, 'out_feature_dims'):
                        feature_dim = model.module.out_feature_dims[trg_id]

                    ml_cfg = copy.deepcopy(metric_cfg)
                    ml_cfg.pop('enable')
                    ml_cfg['name'] = 'ml_{}/{}'.format(trg_id, model_name)
                    trg_ml_losses[model_name] = MetricLosses(trg_num_classes, feature_dim, **ml_cfg)

                self.ml_losses.append(trg_ml_losses)

        self.enable_attr = attr_cfg is not None
        self.attr_losses = {}
        if self.enable_attr:
            self.attr_losses = nn.ModuleDict()
            for attr_name, attr_size in zip(attr_cfg.names, attr_cfg.num_classes):
                if attr_size is None or attr_size <= 0:
                    continue

                self.attr_losses[attr_name] = AMSoftmaxLoss(
                    use_gpu=self.use_gpu,
                    label_smooth=attr_cfg.label_smooth,
                    conf_penalty=attr_cfg.conf_penalty,
                    m=attr_cfg.m,
                    s=attr_cfg.s,
                    end_s=attr_cfg.end_s if self._valid(attr_cfg.end_s) else None,
                    duration_s=attr_cfg.duration_s * self.num_batches if self._valid(attr_cfg.duration_s) else None,
                    skip_steps_s=attr_cfg.skip_steps_s * self.num_batches if self._valid(attr_cfg.skip_steps_s) else None,
                    pr_product=attr_cfg.pr_product
                )

            if len(self.attr_losses) == 0:
                self.enable_attr = False
            else:
                self.attr_name_map = {attr_name: attr_id for attr_id, attr_name in enumerate(attr_cfg.names)}

    @staticmethod
    def _valid(value):
        return value is not None and value > 0

    @staticmethod
    def compute_s(num_class: int):
        return float(max(np.sqrt(2) * np.log(num_class - 1), 3))

    def forward_backward(self, data):
        n_iter = self.epoch * self.num_batches + self.batch_idx

        train_records = self.parse_data_for_train(data, True, self.enable_masks, self.use_gpu)
        imgs = train_records['img']
        obj_ids = train_records['obj_id']
        num_packages = 1
        if len(imgs.size()) != 4:
            assert len(imgs.size()) == 5

            b, num_packages, c, h, w = imgs.size()
            imgs = imgs.view(b * num_packages, c, h, w)
            obj_ids = obj_ids.view(-1, 1).repeat(1, num_packages).view(-1)
            train_records['dataset_id'] = train_records['dataset_id'].view(-1, 1).repeat(1, num_packages).view(-1)

        imgs, obj_ids = self._apply_batch_augmentation(imgs, obj_ids)

        model_names = self.get_model_names()
        num_models = len(model_names)
<<<<<<< HEAD
        steps = [1,2] if self.enable_sam and not self.lr_finder else [1]
=======

        steps = [1, 2] if self.enable_sam else [1]
>>>>>>> 1fb9ba3a
        for step in steps:
            # if sam is enabled then statistics will be written each step, but will be saved only the second time
            # this is made just for convinience
            avg_acc = 0.0
            out_logits = [[] for _ in range(self.num_targets)]
            total_loss = torch.zeros([], dtype=imgs.dtype, device=imgs.device)
            loss_summary = dict()

            for model_name in model_names:
                self.optims[model_name].zero_grad()

                model_loss, model_loss_summary, model_avg_acc, model_logits = self._single_model_losses(
                    self.models[model_name], train_records, imgs, obj_ids, n_iter, model_name, num_packages
                )

                avg_acc += model_avg_acc / float(num_models)
                total_loss += model_loss / float(num_models)
                loss_summary.update(model_loss_summary)

                for trg_id in range(self.num_targets):
                    if model_logits[trg_id] is not None:
                        out_logits[trg_id].append(model_logits[trg_id])

            if len(model_names) > 1:
                num_mutual_losses = 0
                mutual_loss = torch.zeros([], dtype=imgs.dtype, device=imgs.device)
                for trg_id in range(self.num_targets):
                    if len(out_logits[trg_id]) <= 1:
                        continue

                    with torch.no_grad():
                        trg_probs = torch.softmax(torch.stack(out_logits[trg_id]), dim=2).mean(dim=0)

                    for model_id, logits in enumerate(out_logits[trg_id]):
                        log_probs = torch.log_softmax(logits, dim=1)
                        m_loss = (trg_probs * log_probs).sum(dim=1).mean().neg()

                        mutual_loss += m_loss
                        loss_summary['mutual_{}/{}'.format(trg_id, model_names[model_id])] = m_loss.item()
                        num_mutual_losses += 1

                should_turn_off_mutual_learning = self._should_turn_off_mutual_learning(self.epoch)
                coeff_mutual_learning = int(not should_turn_off_mutual_learning)

                total_loss += coeff_mutual_learning * mutual_loss / float(num_mutual_losses)

            total_loss.backward(retain_graph=self.enable_metric_losses)

            for model_name in model_names:
<<<<<<< HEAD
                if self.clip_grad != 0:
                    torch.nn.utils.clip_grad_norm_(self.models[model_name].parameters(), self.clip_grad)
=======
                # TODO: optimize training loop to prevent double
                # not trained model inference
                if not self.models[model_name].training:
                    continue

>>>>>>> 1fb9ba3a
                for trg_id in range(self.num_targets):
                    if self.enable_metric_losses:
                        ml_loss_module = self.ml_losses[trg_id][model_name]
                        ml_loss_module.end_iteration(do_backward=False)
                if isinstance(self.optims[model_name], SAM) and step == 1:
                    self.optims[model_name].first_step()
                elif isinstance(self.optims[model_name], SAM) and step == 2:
                    self.optims[model_name].second_step()
                elif not isinstance(self.optims[model_name], SAM) and step == 1:
                    self.optims[model_name].step()

            loss_summary['loss'] = total_loss.item()

        return loss_summary, avg_acc

    def _single_model_losses(self, model, train_records, imgs, obj_ids, n_iter, model_name, num_packages):
        run_kwargs = self._prepare_run_kwargs(obj_ids)
        model_output = model(imgs, **run_kwargs)
        all_logits, all_embeddings, extra_data = self._parse_model_output(model_output)

        total_loss = torch.zeros([], dtype=imgs.dtype, device=imgs.device)
        out_logits = []
        loss_summary = dict()

        num_trg_losses = 0
        avg_acc = 0

        for trg_id in range(self.num_targets):
            trg_mask = train_records['dataset_id'] == trg_id

            trg_obj_ids = obj_ids[trg_mask]
            trg_num_samples = trg_obj_ids.numel()
            if trg_num_samples == 0:
                out_logits.append(None)
                continue

            trg_logits = all_logits[trg_id][trg_mask]
            main_loss = self.main_losses[trg_id](trg_logits, trg_obj_ids, aug_index=self.aug_index,
<<<<<<< HEAD
                                                lam=self.lam, iteration=n_iter, scale=self.scales[model_name])
            avg_acc += metrics.accuracy(trg_logits, trg_obj_ids)[0].item()
=======
                                                 lam=self.lam, iteration=n_iter, scale=self.scales[model_name])
            if trg_logits.shape[-1] == trg_obj_ids.shape[-1]:
                avg_acc += metrics.accuracy_multilabel(trg_logits, trg_obj_ids).item()
            else:
                avg_acc += metrics.accuracy(trg_logits, trg_obj_ids)[0].item()
>>>>>>> 1fb9ba3a
            loss_summary['main_{}/{}'.format(trg_id, model_name)] = main_loss.item()

            scaled_trg_logits = self.main_losses[trg_id].get_last_scale() * trg_logits
            out_logits.append(scaled_trg_logits)

            trg_loss = main_loss
            if self.enable_metric_losses:
                ml_loss_module = self.ml_losses[trg_id][model_name]
                embd = all_embeddings[trg_id][trg_mask]

                ml_loss_module.init_iteration()
                ml_loss, ml_loss_summary = ml_loss_module(embd, trg_logits, trg_obj_ids, n_iter)

                loss_summary['ml_{}/{}'.format(trg_id, model_name)] = ml_loss.item()
                loss_summary.update(ml_loss_summary)
                trg_loss += ml_loss

            if num_packages > 1 and self.mix_weight > 0.0:
                mix_all_logits = scaled_trg_logits.view(-1, num_packages, scaled_trg_logits.size(1))
                mix_log_probs = torch.log_softmax(mix_all_logits, dim=2)

                with torch.no_grad():
                    trg_mix_probs = torch.softmax(mix_all_logits, dim=2).mean(dim=1, keepdim=True)

                mixing_loss = (trg_mix_probs * mix_log_probs).sum(dim=2).neg().mean()

                loss_summary['mix_{}/{}'.format(trg_id, model_name)] = mixing_loss.item()
                trg_loss += self.mix_weight * mixing_loss

            total_loss += trg_loss
            num_trg_losses += 1
        total_loss /= float(num_trg_losses)
        avg_acc /= float(num_trg_losses)

        if self.enable_attr and train_records['attr'] is not None:
            attributes = train_records['attr']
            all_attr_logits = extra_data['attr_logits']

            num_attr_losses = 0
            total_attr_loss = 0
            for attr_name, attr_loss_module in self.attr_losses.items():
                attr_labels = attributes[self.attr_name_map[attr_name]]
                valid_attr_mask = attr_labels >= 0

                attr_labels = attr_labels[valid_attr_mask]
                if attr_labels.numel() == 0:
                    continue

                attr_logits = all_attr_logits[attr_name][valid_attr_mask]

                attr_loss = attr_loss_module(attr_logits, attr_labels, iteration=n_iter)
                loss_summary['{}/{}'.format(attr_name, model_name)] = attr_loss.item()

                total_attr_loss += attr_loss
                num_attr_losses += 1

            total_loss += total_attr_loss / float(max(1, num_attr_losses))

        if self.enable_masks and train_records['mask'] is not None:
            att_loss_val = 0.0
            for att_map in extra_data['att_maps']:
                if att_map is not None:
                    with torch.no_grad():
                        att_map_size = att_map.size()[2:]
                        pos_float_mask = F.interpolate(train_records['mask'], size=att_map_size, mode='nearest')
                        pos_mask = pos_float_mask > 0.0
                        neg_mask = ~pos_mask

                        trg_mask_values = torch.where(pos_mask,
                                                      torch.ones_like(pos_float_mask),
                                                      torch.zeros_like(pos_float_mask))
                        num_positives = trg_mask_values.sum(dim=(1, 2, 3), keepdim=True)
                        num_negatives = float(att_map_size[0] * att_map_size[1]) - num_positives

                        batch_factor = 1.0 / float(att_map.size(0))
                        pos_weights = batch_factor / num_positives.clamp_min(1.0)
                        neg_weights = batch_factor / num_negatives.clamp_min(1.0)

                    att_errors = torch.abs(att_map - trg_mask_values)
                    att_pos_errors = (pos_weights * att_errors)[pos_mask].sum()
                    att_neg_errors = (neg_weights * att_errors)[neg_mask].sum()

                    att_loss_val += 0.5 * (att_pos_errors + att_neg_errors)

            if att_loss_val > 0.0:
                loss_summary['att/{}'.format(model_name)] = att_loss_val.item()
                total_loss += att_loss_val

        if self.regularizer is not None and (self.epoch + 1) > self.fixbase_epoch:
            reg_loss = self.regularizer(model)

            loss_summary['reg/{}'.format(model_name)] = reg_loss.item()
            total_loss += reg_loss

        return total_loss, loss_summary, avg_acc, out_logits

    def _prepare_run_kwargs(self, gt_labels):
        run_kwargs = dict()
        if self.enable_metric_losses:
            run_kwargs['get_embeddings'] = True
        if self.enable_attr or self.enable_masks:
            run_kwargs['get_extra_data'] = True
        if self.enable_rsc:
            run_kwargs['gt_labels'] = gt_labels


        return run_kwargs

    def _parse_model_output(self, model_output):
        if self.enable_metric_losses:
            all_logits, all_embeddings = model_output[:2]
            all_embeddings = all_embeddings if isinstance(all_embeddings, (tuple, list)) else [all_embeddings]
        else:
            all_logits = model_output[0] if isinstance(model_output, (tuple, list)) else model_output
            all_embeddings = None

        all_logits = all_logits if isinstance(all_logits, (tuple, list)) else [all_logits]

        if self.enable_attr or self.enable_masks:
            extra_data = model_output[-1]
        else:
            extra_data = None

        return all_logits, all_embeddings, extra_data

    def _apply_batch_augmentation(self, imgs, obj_ids):
        if self.aug_type == 'fmix':
            r = np.random.rand(1)
            if self.alpha > 0 and r[0] <= self.aug_prob:
                lam, fmask = sample_mask(self.alpha, self.decay_power, self.size,
                                        self.max_soft, self.reformulate)
                index = torch.randperm(imgs.size(0), device=imgs.device)
                fmask = torch.from_numpy(fmask).float().to(imgs.device)
                # Mix the images
                x1 = fmask * imgs
                x2 = (1 - fmask) * imgs[index]
                self.aug_index = index
                self.lam = lam
                imgs = x1 + x2
            else:
                self.aug_index = None
                self.lam = None

        elif self.aug_type == 'mixup':
            r = np.random.rand(1)
            if self.alpha > 0 and r <= self.aug_prob:
                lam = np.random.beta(self.alpha, self.alpha)
                index = torch.randperm(imgs.size(0), device=imgs.device)

                imgs = lam * imgs + (1 - lam) * imgs[index, :]
                self.lam = lam
                self.aug_index = index
            else:
                self.aug_index = None
                self.lam = None

        elif self.aug_type == 'cutmix':
            r = np.random.rand(1)
            if self.alpha > 0 and r <= self.aug_prob:
                # generate mixed sample
                lam = np.random.beta(self.alpha, self.alpha)
                rand_index = torch.randperm(imgs.size(0), device=imgs.device)

                bbx1, bby1, bbx2, bby2 = self.rand_bbox(imgs.size(), lam)
                imgs[:, :, bbx1:bbx2, bby1:bby2] = imgs[rand_index, :, bbx1:bbx2, bby1:bby2]
                # adjust lambda to exactly match pixel ratio
                lam = 1 - ((bbx2 - bbx1) * (bby2 - bby1) / (imgs.size()[-1] * imgs.size()[-2]))
                self.lam = lam
                self.aug_index = rand_index
            else:
                self.aug_index = None
                self.lam = None

        return imgs, obj_ids

    @staticmethod
    def rand_bbox(size, lam):
        W = size[2]
        H = size[3]
        cut_rat = np.sqrt(1. - lam)
        cut_w = np.int(W * cut_rat)
        cut_h = np.int(H * cut_rat)

        # uniform
        cx = np.random.randint(W)
        cy = np.random.randint(H)

        bbx1 = np.clip(cx - cut_w // 2, 0, W)
        bby1 = np.clip(cy - cut_h // 2, 0, H)
        bbx2 = np.clip(cx + cut_w // 2, 0, W)
        bby2 = np.clip(cy + cut_h // 2, 0, H)

        return bbx1, bby1, bbx2, bby2<|MERGE_RESOLUTION|>--- conflicted
+++ resolved
@@ -60,16 +60,10 @@
                                                    use_ema_decay=use_ema_decay,
                                                    ema_decay=ema_decay)
 
-<<<<<<< HEAD
         assert loss_name in ['softmax', 'am_softmax']
         self.loss_name = loss_name
         assert s > 0.0
         if loss_name == 'am_softmax':
-=======
-        assert softmax_type in ['softmax', 'am_softmax', 'asl']
-        assert s > 0.0
-        if softmax_type == 'am_softmax':
->>>>>>> 1fb9ba3a
             assert m >= 0.0
 
         self.regularizer = get_regularizer(reg_cfg)
@@ -126,11 +120,7 @@
                     conf_penalty=conf_penalty,
                     scale=scale_factor * s
                 ))
-<<<<<<< HEAD
             elif loss_name == 'am_softmax':
-=======
-            elif softmax_type == 'am_softmax':
->>>>>>> 1fb9ba3a
                 trg_class_counts = datamanager.data_counts[trg_id]
                 assert len(trg_class_counts) == trg_num_classes
 
@@ -218,12 +208,7 @@
 
         model_names = self.get_model_names()
         num_models = len(model_names)
-<<<<<<< HEAD
         steps = [1,2] if self.enable_sam and not self.lr_finder else [1]
-=======
-
-        steps = [1, 2] if self.enable_sam else [1]
->>>>>>> 1fb9ba3a
         for step in steps:
             # if sam is enabled then statistics will be written each step, but will be saved only the second time
             # this is made just for convinience
@@ -273,16 +258,8 @@
             total_loss.backward(retain_graph=self.enable_metric_losses)
 
             for model_name in model_names:
-<<<<<<< HEAD
                 if self.clip_grad != 0:
                     torch.nn.utils.clip_grad_norm_(self.models[model_name].parameters(), self.clip_grad)
-=======
-                # TODO: optimize training loop to prevent double
-                # not trained model inference
-                if not self.models[model_name].training:
-                    continue
-
->>>>>>> 1fb9ba3a
                 for trg_id in range(self.num_targets):
                     if self.enable_metric_losses:
                         ml_loss_module = self.ml_losses[trg_id][model_name]
@@ -321,16 +298,8 @@
 
             trg_logits = all_logits[trg_id][trg_mask]
             main_loss = self.main_losses[trg_id](trg_logits, trg_obj_ids, aug_index=self.aug_index,
-<<<<<<< HEAD
                                                 lam=self.lam, iteration=n_iter, scale=self.scales[model_name])
             avg_acc += metrics.accuracy(trg_logits, trg_obj_ids)[0].item()
-=======
-                                                 lam=self.lam, iteration=n_iter, scale=self.scales[model_name])
-            if trg_logits.shape[-1] == trg_obj_ids.shape[-1]:
-                avg_acc += metrics.accuracy_multilabel(trg_logits, trg_obj_ids).item()
-            else:
-                avg_acc += metrics.accuracy(trg_logits, trg_obj_ids)[0].item()
->>>>>>> 1fb9ba3a
             loss_summary['main_{}/{}'.format(trg_id, model_name)] = main_loss.item()
 
             scaled_trg_logits = self.main_losses[trg_id].get_last_scale() * trg_logits
