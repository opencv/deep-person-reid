--- conflicted
+++ resolved
@@ -13,12 +13,7 @@
 from torch.nn import functional as F
 from torch.optim.lr_scheduler import OneCycleLR
 
-<<<<<<< HEAD
 from torchreid.optim import ReduceLROnPlateauV2, WarmupScheduler, CosineAnnealingCycleRestart
-=======
-from nncf.api.compression import CompressionStage
-from torchreid.optim import ReduceLROnPlateauV2, WarmupScheduler
->>>>>>> 1fb9ba3a
 from torchreid import metrics
 from torchreid.losses import DeepSupervision
 from torchreid.utils import (AverageMeter, MetricMeter, get_model_attr,
@@ -385,13 +380,9 @@
             # change the NumPy’s seed at every epoch
             np.random.seed(initial_seed + self.epoch)
             if perf_monitor and not lr_finder: perf_monitor.on_train_epoch_begin()
-<<<<<<< HEAD
-            avg_loss = self.train(
-=======
             if compression_ctrl is not None:
                 compression_ctrl.scheduler.epoch_step(self.epoch)
             self.train(
->>>>>>> 1fb9ba3a
                 print_freq=print_freq,
                 fixbase_epoch=fixbase_epoch,
                 open_layers=open_layers,
