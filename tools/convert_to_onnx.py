--- conflicted
+++ resolved
@@ -93,13 +93,8 @@
         cfg = make_nncf_changes_in_main_training_config(cfg, args.opts)
     cfg.freeze()
 
-<<<<<<< HEAD
-    is_classification = cfg.model.type=='classification'
-    num_classes = parse_num_classes(cfg.data.sources, is_classification, args.num_classes, cfg.model.load_weights)
-=======
     num_classes = parse_num_classes(cfg.data.sources, cfg.model.type == 'classification' or cfg.model.type == 'multilabel',
                                     args.num_classes, cfg.model.load_weights)
->>>>>>> 1fb9ba3a
     model = build_model(**model_kwargs(cfg, num_classes))
     load_pretrained_weights(model, cfg.model.load_weights)
 
